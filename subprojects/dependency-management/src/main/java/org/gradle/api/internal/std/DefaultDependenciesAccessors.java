/*
 * Copyright 2020 the original author or authors.
 *
 * Licensed under the Apache License, Version 2.0 (the "License");
 * you may not use this file except in compliance with the License.
 * You may obtain a copy of the License at
 *
 *      http://www.apache.org/licenses/LICENSE-2.0
 *
 * Unless required by applicable law or agreed to in writing, software
 * distributed under the License is distributed on an "AS IS" BASIS,
 * WITHOUT WARRANTIES OR CONDITIONS OF ANY KIND, either express or implied.
 * See the License for the specific language governing permissions and
 * limitations under the License.
 */
package org.gradle.api.internal.std;

import com.google.common.collect.Lists;
import com.google.common.collect.Maps;
import org.apache.commons.lang.StringUtils;
import org.gradle.api.initialization.ProjectDescriptor;
import org.gradle.api.initialization.Settings;
import org.gradle.api.initialization.dsl.DependenciesModelBuilder;
import org.gradle.api.internal.ClassPathRegistry;
import org.gradle.api.internal.FeaturePreviews;
import org.gradle.api.internal.SettingsInternal;
import org.gradle.api.internal.artifacts.DefaultProjectDependencyFactory;
import org.gradle.api.internal.artifacts.dsl.dependencies.ProjectFinder;
import org.gradle.api.internal.file.FileCollectionFactory;
import org.gradle.api.internal.initialization.ClassLoaderScope;
import org.gradle.api.internal.project.ProjectInternal;
import org.gradle.api.internal.project.ProjectRegistry;
import org.gradle.api.logging.Logger;
import org.gradle.api.logging.Logging;
import org.gradle.api.plugins.ExtensionContainer;
import org.gradle.api.provider.Property;
import org.gradle.initialization.DependenciesAccessors;
import org.gradle.internal.Cast;
import org.gradle.internal.classpath.ClassPath;
import org.gradle.internal.classpath.DefaultClassPath;
import org.gradle.internal.execution.CachingResult;
import org.gradle.internal.execution.ExecutionEngine;
import org.gradle.internal.execution.InputChangesContext;
import org.gradle.internal.execution.UnitOfWork;
import org.gradle.internal.execution.history.ExecutionHistoryStore;
import org.gradle.internal.execution.history.changes.InputChangesInternal;
import org.gradle.internal.file.TreeType;
import org.gradle.internal.fingerprint.CurrentFileCollectionFingerprint;
import org.gradle.internal.fingerprint.classpath.ClasspathFingerprinter;
import org.gradle.internal.hash.Hasher;
import org.gradle.internal.hash.Hashing;
import org.gradle.internal.management.DependenciesModelBuilderInternal;
import org.gradle.internal.management.DependencyResolutionManagementInternal;
import org.gradle.internal.service.ServiceRegistry;
import org.gradle.internal.snapshot.ValueSnapshot;
import org.gradle.util.IncubationLogger;

import javax.annotation.Nullable;
import java.io.File;
import java.io.StringWriter;
import java.util.Collections;
import java.util.List;
import java.util.Map;
import java.util.Optional;
import java.util.Set;
import java.util.regex.Pattern;
import java.util.stream.Collectors;

import static org.gradle.api.internal.std.SimpleGeneratedJavaClassCompiler.compile;

public class DefaultDependenciesAccessors implements DependenciesAccessors {
    private final static Logger LOGGER = Logging.getLogger(DefaultDependenciesAccessors.class);

    private final static String KEBAB_CASE = "[a-z]([a-z0-9\\-])*";
    private final static Pattern KEBAB_PATTERN = Pattern.compile(KEBAB_CASE);
    private final static String ACCESSORS_PACKAGE = "org.gradle.accessors.dm";
    private final static String ACCESSORS_CLASSNAME_PREFIX = "LibrariesFor";
    private final static String ROOT_PROJECT_ACCESSOR_FQCN = ACCESSORS_PACKAGE + "." + RootProjectAccessorSourceGenerator.ROOT_PROJECT_ACCESSOR_CLASSNAME;

    private final ClassPath classPath;
    private final DependenciesAccessorsWorkspaceProvider workspace;
    private final DefaultProjectDependencyFactory projectDependencyFactory;
    private final FeaturePreviews featurePreviews;
    private final ExecutionEngine engine;
    private final FileCollectionFactory fileCollectionFactory;
    private final ClasspathFingerprinter fingerprinter;
    private final List<AllDependenciesModel> models = Lists.newArrayList();
    private final Map<String, Class<? extends ExternalModuleDependencyFactory>> factories = Maps.newHashMap();

    private ClassLoaderScope classLoaderScope;
    private Class<? extends TypeSafeProjectDependencyFactory> generatedProjectFactory;
    private ClassPath sources = DefaultClassPath.of();
    private ClassPath classes = DefaultClassPath.of();

    public DefaultDependenciesAccessors(ClassPathRegistry registry,
                                        DependenciesAccessorsWorkspaceProvider workspace,
                                        DefaultProjectDependencyFactory projectDependencyFactory,
                                        FeaturePreviews featurePreview,
                                        ExecutionEngine engine,
                                        FileCollectionFactory fileCollectionFactory,
                                        ClasspathFingerprinter fingerprinter) {
        this.classPath = registry.getClassPath("DEPENDENCIES-EXTENSION-COMPILER");
        this.workspace = workspace;
        this.projectDependencyFactory = projectDependencyFactory;
        this.featurePreviews = featurePreview;
        this.engine = engine;
        this.fileCollectionFactory = fileCollectionFactory;
        this.fingerprinter = fingerprinter;
    }

    @Override
    public void generateAccessors(List<DependenciesModelBuilder> builders, ClassLoaderScope classLoaderScope, Settings settings) {
        try {
            this.classLoaderScope = classLoaderScope;
            this.models.clear(); // this is used in tests only, shouldn't happen in real context
            for (DependenciesModelBuilder builder : builders) {
                AllDependenciesModel model = ((DependenciesModelBuilderInternal) builder).build();
                models.add(model);
            }
            if (models.stream().anyMatch(AllDependenciesModel::isNotEmpty)) {
                IncubationLogger.incubatingFeatureUsed("Type-safe dependency accessors");
                for (AllDependenciesModel model : models) {
                    if (model.isNotEmpty()) {
                        writeDependenciesAccessors(model);
                    }
                }
            }
            if (featurePreviews.isFeatureEnabled(FeaturePreviews.Feature.TYPESAFE_PROJECT_ACCESSORS)) {
                IncubationLogger.incubatingFeatureUsed("Type-safe project accessors");
                writeProjectAccessors(((SettingsInternal) settings).getProjectRegistry());
            }
        } catch (Exception e) {
            throw new RuntimeException(e);
        }
    }

    private void writeDependenciesAccessors(AllDependenciesModel model) {
<<<<<<< HEAD
        Hasher hash = Hashing.sha1().newHasher();
        hash.putString(model.getName());
        List<String> dependencyAliases = model.getDependencyAliases();
        List<String> bundles = model.getBundleAliases();
        List<String> versions = model.getVersionAliases();
        dependencyAliases.forEach(hash::putString);
        bundles.forEach(hash::putString);
        versions.forEach(hash::putString);
        String keysHash = hash.hash().toString();
        workspace.withWorkspace(keysHash, workspace -> {
            File srcDir = new File(workspace, "sources");
            File dstDir = new File(workspace, "classes");
            if (!srcDir.exists() || !dstDir.exists()) {
                buildOperationExecutor.run(new DependencyAccessorCompilationOperation(model, srcDir, dstDir, classPath));
            }
            ClassPath generatedClasses = DefaultClassPath.of(dstDir);
            sources = sources.plus(DefaultClassPath.of(srcDir));
            classes = classes.plus(generatedClasses);
            classLoaderScope.export(generatedClasses);
            return null;
        });
=======
        executeWork(new DependencyAccessorUnitOfWork(model));
>>>>>>> fb07e06f
    }

    private void writeProjectAccessors(ProjectRegistry<? extends ProjectDescriptor> projectRegistry) {
        if (!assertCanGenerateAccessors(projectRegistry)) {
            return;
        }
<<<<<<< HEAD
        Hasher hash = Hashing.sha1().newHasher();
        projectRegistry.getAllProjects().stream()
            .map(ProjectDescriptor::getPath)
            .sorted()
            .forEachOrdered(hash::putString);
        String projectsHash = hash.hash().toString();
        workspace.withWorkspace(projectsHash, workspace -> {
            File srcDir = new File(workspace, "sources");
            File dstDir = new File(workspace, "classes");
            if (!srcDir.exists() || !dstDir.exists()) {
                List<ClassSource> sources = Lists.newArrayList();
                sources.add(new RootProjectAccessorSource(projectRegistry.getRootProject()));
                for (ProjectDescriptor project : projectRegistry.getAllProjects()) {
                    sources.add(new ProjectAccessorClassSource(project));
                }
                compile(srcDir, dstDir, sources, classPath);
            }
            ClassPath exported = DefaultClassPath.of(dstDir);
            classLoaderScope.export(exported);
            sources = sources.plus(DefaultClassPath.of(srcDir));
            classes = classes.plus(exported);
            return null;
=======
        executeWork(new ProjectAccessorUnitOfWork(projectRegistry));
    }

    private void executeWork(UnitOfWork work) {
        CachingResult result = engine.execute(work, null);
        result.getExecutionResult().ifSuccessful(er -> {
            GeneratedAccessors accessors = (GeneratedAccessors) er.getOutput();
            ClassPath generatedClasses = DefaultClassPath.of(accessors.classesDir);
            sources = sources.plus(DefaultClassPath.of(accessors.sourcesDir));
            classes = classes.plus(generatedClasses);
            classLoaderScope.export(generatedClasses);
>>>>>>> fb07e06f
        });
    }

    private static boolean assertCanGenerateAccessors(ProjectRegistry<? extends ProjectDescriptor> projectRegistry) {
        List<String> errors = Lists.newArrayList();
        projectRegistry.getAllProjects()
            .stream()
            .map(ProjectDescriptor::getName)
            .filter(p -> !KEBAB_PATTERN.matcher(p).matches())
            .map(name -> "project '" + name + "' doesn't follow the kebab case naming convention: " + KEBAB_CASE)
            .forEach(errors::add);
        for (ProjectDescriptor project : projectRegistry.getAllProjects()) {
            project.getChildren()
                .stream()
                .map(ProjectDescriptor::getName)
                .collect(Collectors.groupingBy(AbstractSourceGenerator::toJavaName))
                .entrySet()
                .stream()
                .filter(e -> e.getValue().size() > 1)
                .forEachOrdered(e -> {
                    String javaName = e.getKey();
                    List<String> names = e.getValue();
                    errors.add("subprojects " + names + " of project " + project.getPath() + " map to the same method name get" + javaName + "()");
                });
        }
        if (!errors.isEmpty()) {
            for (String error : errors) {
                LOGGER.warn("Cannot generate project dependency accessors because " + error);
            }
        }
        return errors.isEmpty();
    }

    @Nullable
    private <T> Class<? extends T> loadFactory(ClassLoaderScope classLoaderScope, String className) {
        Class<? extends T> clazz;
        try {
            clazz = Cast.uncheckedCast(classLoaderScope.getExportClassLoader().loadClass(className));
        } catch (ClassNotFoundException e) {
            return null;
        }
        return clazz;
    }

    @Override
    public void createExtensions(ProjectInternal project) {
        ExtensionContainer container = project.getExtensions();
        try {
            if (!models.isEmpty()) {
                for (AllDependenciesModel model : models) {
                    if (model.isNotEmpty()) {
                        Class<? extends ExternalModuleDependencyFactory> factory;
                        synchronized (this) {
                            factory = factories.computeIfAbsent(model.getName(), n -> loadFactory(classLoaderScope, ACCESSORS_PACKAGE + "." + ACCESSORS_CLASSNAME_PREFIX + StringUtils.capitalize(n)));
                        }
                        if (factory != null) {
                            container.create(model.getName(), factory, model);
                        }
                    }
                }
            }
        } finally {
            if (featurePreviews.isFeatureEnabled(FeaturePreviews.Feature.TYPESAFE_PROJECT_ACCESSORS)) {
                ServiceRegistry services = project.getServices();
                DependencyResolutionManagementInternal drm = services.get(DependencyResolutionManagementInternal.class);
                ProjectFinder projectFinder = services.get(ProjectFinder.class);
                createProjectsExtension(container, drm, projectFinder);
            }
        }
    }

    private void createProjectsExtension(ExtensionContainer container, DependencyResolutionManagementInternal drm, ProjectFinder projectFinder) {
        if (generatedProjectFactory == null) {
            synchronized (this) {
                generatedProjectFactory = loadFactory(classLoaderScope, ROOT_PROJECT_ACCESSOR_FQCN);
            }
        }
        if (generatedProjectFactory != null) {
            Property<String> defaultProjectsExtensionName = drm.getDefaultProjectsExtensionName();
            defaultProjectsExtensionName.finalizeValue();
            container.create(defaultProjectsExtensionName.get(), generatedProjectFactory, projectDependencyFactory, projectFinder);
        }
    }

    @Override
    public ClassPath getSources() {
        return sources;
    }

    @Override
    public ClassPath getClasses() {
        return classes;
    }

    private abstract class AbstractAccessorUnitOfWork implements UnitOfWork {
        private static final String OUT_SOURCES = "sources";
        private static final String OUT_CLASSES = "classes";

        @Override
        public Identity identify(Map<String, ValueSnapshot> identityInputs, Map<String, CurrentFileCollectionFingerprint> identityFileInputs) {
            return () -> {
                Hasher hasher = Hashing.sha1().newHasher();
                identityInputs.values().forEach(s -> s.appendToHasher(hasher));
                return hasher.hash().toString();
            };
        }

        @Override
        public <T> T withWorkspace(String identity, WorkspaceAction<T> action) {
            return workspace.withWorkspace(identity, (workspace, history) -> action.executeInWorkspace(workspace));
        }

        @Override
        public Optional<ExecutionHistoryStore> getHistory() {
            return Optional.of(workspace.getHistory());
        }

        protected abstract List<ClassSource> getClassSources();

        @Override
        public WorkOutput execute(@Nullable InputChangesInternal inputChanges, InputChangesContext context) {
            File workspace = context.getWorkspace();
            File srcDir = new File(workspace, OUT_SOURCES);
            File dstDir = new File(workspace, OUT_CLASSES);
            List<ClassSource> sources = getClassSources();
            compile(srcDir, dstDir, sources, classPath);
            return new WorkOutput() {
                @Override
                public WorkResult getDidWork() {
                    return WorkResult.DID_WORK;
                }

                @Override
                public Object getOutput() {
                    return loadRestoredOutput(workspace);
                }
            };
        }

        @Override
        public Object loadRestoredOutput(File workspace) {
            File srcDir = new File(workspace, OUT_SOURCES);
            File dstDir = new File(workspace, OUT_CLASSES);
            return new GeneratedAccessors(srcDir, dstDir);
        }

        @Override
        public void visitOutputs(File workspace, OutputVisitor visitor) {
            visitOutputDir(visitor, workspace, OUT_SOURCES);
            visitOutputDir(visitor, workspace, OUT_CLASSES);
        }

        private void visitOutputDir(OutputVisitor visitor, File workspace, String propertyName) {
            File dir = new File(workspace, propertyName);
            visitor.visitOutputProperty(propertyName, TreeType.DIRECTORY, dir, fileCollectionFactory.fixed(dir));
        }
    }

    private class DependencyAccessorUnitOfWork extends AbstractAccessorUnitOfWork {
        private static final String IN_DEPENDENCY_ALIASES = "dependencyAliases";
        private static final String IN_BUNDLES = "bundles";
        private static final String IN_VERSIONS = "versions";
        private static final String IN_MODEL_NAME = "modelName";
        private static final String IN_CLASSPATH = "classpath";

        private final AllDependenciesModel model;

        private DependencyAccessorUnitOfWork(AllDependenciesModel model) {
            this.model = model;
        }

        @Override
        protected List<ClassSource> getClassSources() {
            return Collections.singletonList(new DependenciesAccessorClassSource(model.getName(), model));
        }

        @Override
        public void visitInputs(InputVisitor visitor) {
            visitor.visitInputProperty(IN_DEPENDENCY_ALIASES, IdentityKind.IDENTITY, model::getDependencyAliases);
            visitor.visitInputProperty(IN_BUNDLES, IdentityKind.IDENTITY, model::getBundleAliases);
            visitor.visitInputProperty(IN_VERSIONS, IdentityKind.IDENTITY, model::getVersionAliases);
            visitor.visitInputProperty(IN_MODEL_NAME, IdentityKind.IDENTITY, model::getName);
            visitor.visitInputFileProperty(IN_CLASSPATH, InputPropertyType.NON_INCREMENTAL, IdentityKind.IDENTITY, classPath, () -> fingerprinter.fingerprint(fileCollectionFactory.fixed(classPath.getAsFiles())));
        }

        @Override
        public String getDisplayName() {
            return "generation of dependency accessors for " + model.getName();
        }
    }

    private class ProjectAccessorUnitOfWork extends AbstractAccessorUnitOfWork {
        private final static String IN_PROJECTS = "projects";
        private final ProjectRegistry<? extends ProjectDescriptor> projectRegistry;

        public ProjectAccessorUnitOfWork(ProjectRegistry<? extends ProjectDescriptor> projectRegistry) {
            this.projectRegistry = projectRegistry;
        }

        @Override
        protected List<ClassSource> getClassSources() {
            List<ClassSource> sources = Lists.newArrayList();
            sources.add(new RootProjectAccessorSource(projectRegistry.getRootProject()));
            for (ProjectDescriptor project : projectRegistry.getAllProjects()) {
                sources.add(new ProjectAccessorClassSource(project));
            }
            return sources;
        }

        @Override
        public void visitInputs(InputVisitor visitor) {
            visitor.visitInputProperty(IN_PROJECTS, IdentityKind.IDENTITY, this::buildProjectTree);
        }

        private String buildProjectTree() {
            Set<? extends ProjectDescriptor> allprojects = projectRegistry.getAllProjects();
            return allprojects.stream()
                .map(ProjectDescriptor::getPath)
                .sorted()
                .collect(Collectors.joining(","));
        }

        @Override
        public String getDisplayName() {
            return "generation of project accessors";
        }

    }

    private static class GeneratedAccessors {
        private final File sourcesDir;
        private final File classesDir;

        private GeneratedAccessors(File sourcesDir, File classesDir) {
            this.sourcesDir = sourcesDir;
            this.classesDir = classesDir;
        }
    }

    private static class DependenciesAccessorClassSource implements ClassSource {

        private final String name;
        private final AllDependenciesModel model;

        private DependenciesAccessorClassSource(String name, AllDependenciesModel model) {
            this.name = name;
            this.model = model;
        }

        @Override
        public String getPackageName() {
            return ACCESSORS_PACKAGE;
        }

        @Override
        public String getSimpleClassName() {
            return ACCESSORS_CLASSNAME_PREFIX + StringUtils.capitalize(name);
        }

        @Override
        public String getSource() {
            StringWriter writer = new StringWriter();
            DependenciesSourceGenerator.generateSource(writer, model, ACCESSORS_PACKAGE, getSimpleClassName());
            return writer.toString();
        }
    }

    private static class ProjectAccessorClassSource implements ClassSource {
        private final ProjectDescriptor project;
        private String className;
        private String source;

        private ProjectAccessorClassSource(ProjectDescriptor project) {
            this.project = project;
        }

        @Override
        public String getPackageName() {
            return ACCESSORS_PACKAGE;
        }

        @Override
        public String getSimpleClassName() {
            ensureInitialized();
            return className;
        }

        @Override
        public String getSource() {
            ensureInitialized();
            return source;
        }

        private void ensureInitialized() {
            if (className == null) {
                StringWriter writer = new StringWriter();
                className = ProjectAccessorsSourceGenerator.generateSource(writer, project, ACCESSORS_PACKAGE);
                source = writer.toString();
            }
        }
    }

    private static class RootProjectAccessorSource implements ClassSource {
        private final ProjectDescriptor rootProject;

        private RootProjectAccessorSource(ProjectDescriptor rootProject) {
            this.rootProject = rootProject;
        }

        @Override
        public String getPackageName() {
            return ACCESSORS_PACKAGE;
        }

        @Override
        public String getSimpleClassName() {
            return RootProjectAccessorSourceGenerator.ROOT_PROJECT_ACCESSOR_CLASSNAME;
        }

        @Override
        public String getSource() {
            StringWriter writer = new StringWriter();
            RootProjectAccessorSourceGenerator.generateSource(writer, rootProject, ACCESSORS_PACKAGE);
            return writer.toString();
        }

    }


}<|MERGE_RESOLUTION|>--- conflicted
+++ resolved
@@ -42,8 +42,8 @@
 import org.gradle.internal.execution.ExecutionEngine;
 import org.gradle.internal.execution.InputChangesContext;
 import org.gradle.internal.execution.UnitOfWork;
-import org.gradle.internal.execution.history.ExecutionHistoryStore;
 import org.gradle.internal.execution.history.changes.InputChangesInternal;
+import org.gradle.internal.execution.workspace.WorkspaceProvider;
 import org.gradle.internal.file.TreeType;
 import org.gradle.internal.fingerprint.CurrentFileCollectionFingerprint;
 import org.gradle.internal.fingerprint.classpath.ClasspathFingerprinter;
@@ -61,7 +61,6 @@
 import java.util.Collections;
 import java.util.List;
 import java.util.Map;
-import java.util.Optional;
 import java.util.Set;
 import java.util.regex.Pattern;
 import java.util.stream.Collectors;
@@ -135,61 +134,13 @@
     }
 
     private void writeDependenciesAccessors(AllDependenciesModel model) {
-<<<<<<< HEAD
-        Hasher hash = Hashing.sha1().newHasher();
-        hash.putString(model.getName());
-        List<String> dependencyAliases = model.getDependencyAliases();
-        List<String> bundles = model.getBundleAliases();
-        List<String> versions = model.getVersionAliases();
-        dependencyAliases.forEach(hash::putString);
-        bundles.forEach(hash::putString);
-        versions.forEach(hash::putString);
-        String keysHash = hash.hash().toString();
-        workspace.withWorkspace(keysHash, workspace -> {
-            File srcDir = new File(workspace, "sources");
-            File dstDir = new File(workspace, "classes");
-            if (!srcDir.exists() || !dstDir.exists()) {
-                buildOperationExecutor.run(new DependencyAccessorCompilationOperation(model, srcDir, dstDir, classPath));
-            }
-            ClassPath generatedClasses = DefaultClassPath.of(dstDir);
-            sources = sources.plus(DefaultClassPath.of(srcDir));
-            classes = classes.plus(generatedClasses);
-            classLoaderScope.export(generatedClasses);
-            return null;
-        });
-=======
         executeWork(new DependencyAccessorUnitOfWork(model));
->>>>>>> fb07e06f
     }
 
     private void writeProjectAccessors(ProjectRegistry<? extends ProjectDescriptor> projectRegistry) {
         if (!assertCanGenerateAccessors(projectRegistry)) {
             return;
         }
-<<<<<<< HEAD
-        Hasher hash = Hashing.sha1().newHasher();
-        projectRegistry.getAllProjects().stream()
-            .map(ProjectDescriptor::getPath)
-            .sorted()
-            .forEachOrdered(hash::putString);
-        String projectsHash = hash.hash().toString();
-        workspace.withWorkspace(projectsHash, workspace -> {
-            File srcDir = new File(workspace, "sources");
-            File dstDir = new File(workspace, "classes");
-            if (!srcDir.exists() || !dstDir.exists()) {
-                List<ClassSource> sources = Lists.newArrayList();
-                sources.add(new RootProjectAccessorSource(projectRegistry.getRootProject()));
-                for (ProjectDescriptor project : projectRegistry.getAllProjects()) {
-                    sources.add(new ProjectAccessorClassSource(project));
-                }
-                compile(srcDir, dstDir, sources, classPath);
-            }
-            ClassPath exported = DefaultClassPath.of(dstDir);
-            classLoaderScope.export(exported);
-            sources = sources.plus(DefaultClassPath.of(srcDir));
-            classes = classes.plus(exported);
-            return null;
-=======
         executeWork(new ProjectAccessorUnitOfWork(projectRegistry));
     }
 
@@ -201,7 +152,6 @@
             sources = sources.plus(DefaultClassPath.of(accessors.sourcesDir));
             classes = classes.plus(generatedClasses);
             classLoaderScope.export(generatedClasses);
->>>>>>> fb07e06f
         });
     }
 
@@ -310,13 +260,8 @@
         }
 
         @Override
-        public <T> T withWorkspace(String identity, WorkspaceAction<T> action) {
-            return workspace.withWorkspace(identity, (workspace, history) -> action.executeInWorkspace(workspace));
-        }
-
-        @Override
-        public Optional<ExecutionHistoryStore> getHistory() {
-            return Optional.of(workspace.getHistory());
+        public WorkspaceProvider getWorkspaceProvider() {
+            return workspace;
         }
 
         protected abstract List<ClassSource> getClassSources();
