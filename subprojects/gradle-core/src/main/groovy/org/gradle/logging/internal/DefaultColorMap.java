--- conflicted
+++ resolved
@@ -43,17 +43,6 @@
     };
 
     public DefaultColorMap() {
-<<<<<<< HEAD
-//        addDefault(Header, DEFAULT);
-        addDefault(Info, YELLOW);
-        addDefault(Description, YELLOW);
-        addDefault(ProgressStatus, YELLOW);
-        addDefault(Identifier, GREEN);
-        addDefault(UserInput, GREEN);
-        addDefault(Failure, RED);
-        addDefault(Error, RED);
-        defaults.put(STATUSBAR, BOLD);
-=======
         addDefault(Info, "yellow");
         addDefault(Error, "default");
         addDefault(Header, "default");
@@ -64,7 +53,6 @@
         addDefault(Success, "default");
         addDefault(Failure, "red");
         addDefault(STATUSBAR, "bold");
->>>>>>> 7957fe33
     }
 
     private void addDefault(StyledTextOutput.Style style, String color) {
